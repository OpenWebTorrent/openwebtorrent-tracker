module.exports = Swarm

var debug = require('debug')('bittorrent-tracker')
var randomIterate = require('random-iterate')
var common = require('../common')

// Regard this as the default implementation of an interface that you
// need to support when overriding Server.createSwarm() and Server.getSwarm()
function Swarm (infoHash, server) {
  this.peers = {}
  this.complete = 0
  this.incomplete = 0
}

Swarm.prototype.announce = function (params, cb) {
  var self = this
  var id = params.type === common.PEER_TYPES.websocket ? params.peer_id : params.addr
  var peer = self.peers[id]

  if (params.event === 'started') {
    self._onAnnounceStarted(params, peer)
  } else if (params.event === 'stopped') {
    self._onAnnounceStopped(params, peer)
  } else if (params.event === 'completed') {
    self._onAnnounceCompleted(params, peer)
  } else if (params.event === 'update') {
    self._onAnnounceUpdate(params, peer)
  } else {
    cb(new Error('invalid event'))
    return
  }
  cb(null, {
    complete: self.complete,
    incomplete: self.incomplete,
    peers: self._getPeers(params.numwant, params.peer_id, !!params.socket)
  })
}

Swarm.prototype.scrape = function (params, cb) {
  cb(null, {
    complete: this.complete,
    incomplete: this.incomplete
  })
}

Swarm.prototype._onAnnounceStarted = function (params, peer) {
  if (peer) {
    debug('unexpected `started` event from peer that is already in swarm')
    return this._onAnnounceUpdate(params, peer) // treat as an update
  }

  if (params.left === 0) this.complete += 1
  else this.incomplete += 1
  var id = params.type === common.PEER_TYPES.websocket ? params.peer_id : params.addr
  peer = this.peers[id] = {
    complete: params.left === 0,
    peerId: params.peer_id, // as hex
    ip: params.ip, // only http, udp
    port: params.port, // only http, udp
    socket: params.socket // only websocket
  }
}

Swarm.prototype._onAnnounceStopped = function (params, peer) {
  if (!peer) {
    debug('unexpected `stopped` event from peer that is not in swarm')
    return // do nothing
  }

  if (peer.complete) this.complete -= 1
  else this.incomplete -= 1
<<<<<<< HEAD
  var id = params.type === common.PEER_TYPES.websocket ? params.peer_id : params.addr
  this.peers[id] = null
=======
  delete this.peers[params.addr || params.peer_id]
>>>>>>> 18de3405
}

Swarm.prototype._onAnnounceCompleted = function (params, peer) {
  if (!peer) {
    debug('unexpected `completed` event from peer that is not in swarm')
    return this._onAnnounceStarted(params, peer) // treat as a start
  }
  if (peer.complete) {
    debug('unexpected `completed` event from peer that is already marked as completed')
    return // do nothing
  }

  this.complete += 1
  this.incomplete -= 1
  peer.complete = true
}

Swarm.prototype._onAnnounceUpdate = function (params, peer) {
  if (!peer) {
    debug('unexpected `update` event from peer that is not in swarm')
    return this._onAnnounceStarted(params, peer) // treat as a start
  }

  if (!peer.complete && params.left === 0) {
    this.complete += 1
    this.incomplete -= 1
    peer.complete = true
  }
}

Swarm.prototype._getPeers = function (numwant, ownPeerId, isWebRTC) {
  var peers = []
  var ite = randomIterate(Object.keys(this.peers))
  var peerId
  while ((peerId = ite()) && peers.length < numwant) {
    var peer = this.peers[peerId]
    if (isWebRTC && peer.peerId === ownPeerId) continue // don't send peer to itself
    if ((isWebRTC && peer.ip) || (!isWebRTC && peer.socket)) continue // send proper peer type
    peers.push(peer)
  }
  return peers
}<|MERGE_RESOLUTION|>--- conflicted
+++ resolved
@@ -69,12 +69,8 @@
 
   if (peer.complete) this.complete -= 1
   else this.incomplete -= 1
-<<<<<<< HEAD
   var id = params.type === common.PEER_TYPES.websocket ? params.peer_id : params.addr
-  this.peers[id] = null
-=======
-  delete this.peers[params.addr || params.peer_id]
->>>>>>> 18de3405
+  delete this.peers[id]
 }
 
 Swarm.prototype._onAnnounceCompleted = function (params, peer) {
