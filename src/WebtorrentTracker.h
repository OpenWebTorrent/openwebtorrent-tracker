--- conflicted
+++ resolved
@@ -143,12 +143,8 @@
 	}
 
 private:
-
-<<<<<<< HEAD
-	void onOpen(uWS::WebSocket<true, true>* ws, uWS::HttpRequest* req) {
-=======
-	void onOpen(auto* ws) {
->>>>>>> 92c55381
+  
+	void onOpen(uWS::WebSocket<true, true>* ws) {
 		DOUT("CONNECTED");
 
 		this->websocketCount++;
